--- conflicted
+++ resolved
@@ -36,22 +36,8 @@
 
     @dtypes(*torch.testing.get_all_dtypes())
     def test_add_scalar_with_different_size_tensors(self, device, dtype):
-<<<<<<< HEAD
         tensors = [torch.zeros(self.H + n, self.W + n, device=device, dtype=dtype) for n in range(self.N)]
-        res = torch._foreach_add(tensors, 1)
-
-        # bool tensor + 1 will result in int64 tensor
-        if dtype == torch.bool:
-            dtype = torch.int64
-        self.assertEqual([torch.ones(self.H + n, self.W + n, device=device, dtype=dtype) for n in range(self.N)], torch._foreach_add(tensors, 1))
-=======
-        N = 20
-        H = 20
-        W = 20
-
-        tensors = [torch.zeros(H + n, W + n, device=device, dtype=dtype) for n in range(N)]
         self.assertRaises(RuntimeError, lambda: torch._foreach_add(tensors, 1))
->>>>>>> 3fa43d18
 
     @dtypes(*torch.testing.get_all_dtypes())
     def test_add_scalar_with_empty_list_and_empty_tensor(self, device, dtype):
@@ -127,17 +113,29 @@
             torch._foreach_add(tensors1, tensors2)
             torch._foreach_add_(tensors1, tensors2)
 
-    def test_add_list_different_dtypes(self, device):
+        # Different dtypes
         tensors1 = []
         tensors2 = []
         for _ in range(self.N):
             tensors1.append(torch.zeros(self.H, self.W, device=device, dtype=torch.float))
             tensors2.append(torch.ones(self.H, self.W, device=device, dtype=torch.int))
 
+        with self.assertRaises(RuntimeError):
+            torch._foreach_add(tensors1, tensors2)
+            torch._foreach_add_(tensors1, tensors2)
+
+    @dtypes(*torch.testing.get_all_dtypes())
+    def test_add_list_same_size(self, device, dtype):
+        tensors1 = []
+        tensors2 = []
+        for _ in range(self.N):
+            tensors1.append(torch.zeros(self.H, self.W, device=device, dtype=dtype))
+            tensors2.append(torch.ones(self.H, self.W, device=device, dtype=dtype))
+
         res = torch._foreach_add(tensors1, tensors2)
         torch._foreach_add_(tensors1, tensors2)
         self.assertEqual(res, tensors1)
-        self.assertEqual(res[0], torch.ones(self.H, self.W, device=device, dtype=torch.float))
+        self.assertEqual(res[0], torch.ones(self.H, self.W, device=device, dtype=dtype))
 
 instantiate_device_type_tests(TestForeach, globals())
 
