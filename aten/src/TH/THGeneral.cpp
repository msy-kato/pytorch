--- conflicted
+++ resolved
@@ -198,17 +198,6 @@
 #endif
 }
 
-<<<<<<< HEAD
-double THExpm1(const double x)
-{
-  return expm1(x);
-=======
-double THLog2(const double x)
-{
-  return log2(x);
->>>>>>> c56c6cc0
-}
-
 THDescBuff _THSizeDesc(const int64_t *size, const int64_t ndim) {
   const int L = TH_DESC_BUFF_LEN;
   THDescBuff buf;
