#include <c10d/ProcessGroupNCCL.hpp>

#include <map>
#include <tuple>
#include <unordered_set>

#include <THC/THC.h>

#include <ATen/cuda/CUDAContext.h>
#include <c10/cuda/CUDAGuard.h>

#include <c10d/Utils.hpp>
namespace c10d {

constexpr const char* const kNCCLAbortedCommStoreKey = "NCCLABORTEDCOMM";

namespace {

// RAII helper class to manage NCCL group API and CUDA free mutex.
// The destructor is allowed to throw since this helper class only
// manages group and lock lifetimes.
struct AutoNcclGroup {
  AutoNcclGroup() {
    (c10::cuda::CUDACachingAllocator::getFreeMutex())->lock();
#if defined(NCCL_MAJOR) && (NCCL_MAJOR >= 2)
    C10D_NCCL_CHECK(ncclGroupStart());
#endif
  }
  ~AutoNcclGroup() noexcept(false) {
#if defined(NCCL_MAJOR) && (NCCL_MAJOR >= 2)
    C10D_NCCL_CHECK(ncclGroupEnd());
#endif
    (c10::cuda::CUDACachingAllocator::getFreeMutex())->unlock();
  }
};

// NCCL op mapping
const std::map<ReduceOp, ncclRedOp_t> ncclOp = {
    {ReduceOp::MIN, ncclMin},
    {ReduceOp::MAX, ncclMax},
    {ReduceOp::SUM, ncclSum},
    {ReduceOp::PRODUCT, ncclProd},
};

// NCCL type typing
std::map<at::ScalarType, ncclDataType_t> ncclDataType = {
    {at::kChar, ncclInt8},
    {at::kByte, ncclUint8},
    {at::kFloat, ncclFloat},
    {at::kDouble, ncclDouble},
    {at::kInt, ncclInt32},
    {at::kLong, ncclInt64},
    {at::kHalf, ncclHalf},
    {at::kBool, ncclUint8},
#if defined(__HIP_PLATFORM_HCC__) && HIP_VERSION >= 301
    {at::kBFloat16, ncclBfloat16},
#endif
};

// Helper function that gets the data type and issues error if not supported
ncclDataType_t getNcclDataType(at::ScalarType type) {
  auto it = ncclDataType.find(type);
  TORCH_CHECK(
      it != ncclDataType.end(),
      "Input tensor data type is not supported for NCCL process group: ",
      type);
  return it->second;
}

ncclRedOp_t getNcclReduceOp(const ReduceOp reduceOp, at::Tensor& input) {
  try {
    if (reduceOp == ReduceOp::SUM && input.scalar_type() == at::kBool) {
      // For bool tensors, map sum to max, which both represent a bitwise or.
      // This is to prevent overflow issues with sum, since we use uint8 to
      // represent a bool (see ncclDataType mapping).
      return ncclMax;
    }
    return ncclOp.at(reduceOp);
  } catch (const std::out_of_range& e) {
    switch (reduceOp) {
      case ReduceOp::BAND:
        throw std::runtime_error("Cannot use ReduceOp.BAND with NCCL");
        break;
      case ReduceOp::BOR:
        throw std::runtime_error("Cannot use ReduceOp.BOR with NCCL");
        break;
      case ReduceOp::BXOR:
        throw std::runtime_error("Cannot use ReduceOp.BXOR with NCCL");
        break;
      default:
        throw std::runtime_error("Unhandled ReduceOp");
        break;
    }
  }
}

// Get the deviceList String from the list of devices
std::string getKeyFromDevices(const std::vector<at::Device>& devices) {
  std::string deviceList;
  for (auto& device : devices) {
    if (deviceList.empty()) {
      deviceList = std::to_string(device.index());
    } else {
      deviceList += "," + std::to_string(device.index());
    }
  }
  return deviceList;
}

// Get the list of devices from list of tensors
std::vector<at::Device> getDeviceList(const std::vector<at::Tensor>& tensors) {
  std::vector<at::Device> res;
  res.reserve(tensors.size());
  for (auto& tensor : tensors) {
    res.push_back(tensor.device());
  }
  return res;
}

// [Sync Streams] Helper that lets the input ncclStreams to wait for the current
// stream. NCCL communications run on ncclStreams, but input tensors are
// allocated on different streams (i.e., current streams). Communications on
// ncclStreams cannot start before pending input tensor ops on current streams
// finish. Otherwise, ops on two streams might read/write same tensors
// concurrently.
//
// The synchronization above alone is not enough. We also need to make sure
// input tensors are not freed before their usages on ncclStreams finish. This
// can be achieved by calling c10::cuda::CUDACachingAllocator::recordStream,
// which remembers the usage stream (ncclStream), creates an event on the usage
// stream when GC attempts to free the input tensor, and delays GC until that
// event is done.
void syncStreams(
    const std::vector<at::Device>& devices,
    std::vector<at::cuda::CUDAEvent>& ncclEvents,
    std::vector<at::cuda::CUDAStream>& ncclStreams) {
  for (size_t i = 0; i < devices.size(); ++i) {
    at::cuda::CUDAStream& ncclStream = ncclStreams[i];
    at::cuda::CUDAEvent& ncclEvent = ncclEvents[i];
    ncclEvent.record(at::cuda::getCurrentCUDAStream(devices[i].index()));
    ncclEvent.block(ncclStream);
  }
}

// Given a ncclUniqueId, convert it to a string representation that can be put
// in the store.
std::string buildNcclUniqueIdStr(const ncclUniqueId& ncclID) {
  const uint8_t* bytes = reinterpret_cast<const uint8_t*>(&ncclID);
  std::ostringstream oss;
  for (size_t i = 0; i < NCCL_UNIQUE_ID_BYTES; i++) {
    oss << std::hex << static_cast<int>(bytes[i]);
  }
  return oss.str();
}

std::string getNcclAbortedCommStoreKey(const std::string ncclIdStr) {
  return std::string(kNCCLAbortedCommStoreKey) + ":" + ncclIdStr;
}

#ifdef ENABLE_NCCL_P2P_SUPPORT
ncclResult_t ncclAlltoall(
    void* sendbuff,
    void* recvbuff,
    size_t count,
    size_t size,
    ncclDataType_t type,
    ncclComm_t comm,
    cudaStream_t stream) {
  int numranks;
  size_t rankdiff = count * size;
  C10D_NCCL_CHECK(ncclCommCount(comm, &numranks));
  C10D_NCCL_CHECK(ncclGroupStart());
  for (int r = 0; r < numranks; r++) {
    // NCCL uses 0 byte message for synchronization
    // Avoid send/recv when message size is zero
    if (count != 0) {
      C10D_NCCL_CHECK(ncclSend(
          ((char*)sendbuff) + r * rankdiff, count, type, r, comm, stream));
      C10D_NCCL_CHECK(ncclRecv(
          ((char*)recvbuff) + r * rankdiff, count, type, r, comm, stream));
    }
  }
  C10D_NCCL_CHECK(ncclGroupEnd());
  return ncclSuccess;
}

ncclResult_t ncclAlltoallv(
    void* sendbuff,
    const size_t* sendcounts,
    const size_t* senddispls,
    void* recvbuff,
    const size_t* recvcounts,
    const size_t* recvdispls,
    size_t size,
    ncclDataType_t type,
    ncclComm_t comm,
    cudaStream_t stream) {
  int numranks;
  C10D_NCCL_CHECK(ncclCommCount(comm, &numranks));
  C10D_NCCL_CHECK(ncclGroupStart());
  for (int r = 0; r < numranks; r++) {
    // NCCL uses 0 byte message for synchronization
    // Avoid send/recv when message size is zero
    if (sendcounts[r] != 0) {
      C10D_NCCL_CHECK(ncclSend(
          ((char*)sendbuff) + senddispls[r] * size,
          sendcounts[r],
          type,
          r,
          comm,
          stream));
    }
    if (recvcounts[r] != 0) {
      C10D_NCCL_CHECK(ncclRecv(
          ((char*)recvbuff) + recvdispls[r] * size,
          recvcounts[r],
          type,
          r,
          comm,
          stream));
    }
  }
  C10D_NCCL_CHECK(ncclGroupEnd());
  return ncclSuccess;
}
#endif

} // namespace

const int64_t ProcessGroupNCCL::kWatchdogThreadSleepMillis = 10000;
constexpr int64_t kWaitForAbortCommStoreKey = 1000;
constexpr int64_t kSynchronizeBusyWaitMillis = 10;
const int64_t ProcessGroupNCCL::kProcessGroupNCCLOpTimeoutMillis = 10 * 1000;

ProcessGroupNCCL::WorkNCCL::WorkNCCL(const std::vector<at::Device>& devices)
    : devices_(devices), workStartTime_(std::chrono::steady_clock::now()) {
  // Creates the CUDA event wrappers
  // Note: The actual events are lazily created when first recorded to with
  // DEFAULT_FLAGS = cudaEventDisableTiming.
  cudaEvents_ =
      std::make_shared<std::vector<at::cuda::CUDAEvent>>(devices.size());
  ncclComms_.resize(devices.size());
}

ProcessGroupNCCL::WorkNCCL::~WorkNCCL() {}

bool ProcessGroupNCCL::WorkNCCL::isCompleted() {
  checkAndSetException();
  return exception() || finishedGPUExecutionInternal();
}

bool ProcessGroupNCCL::WorkNCCL::isSuccess() const {
  if (exception()) {
    // Already detected an exception.
    return false;
  }

  return !checkForNCCLErrors(ncclComms_) && finishedGPUExecutionInternal();
}

void ProcessGroupNCCL::WorkNCCL::checkAndSetException() {
  if (exception()) {
    // We already have an exception.
    return;
  }

  auto exception_ptr = checkForNCCLErrors(ncclComms_);
  std::unique_lock<std::mutex> lock(mutex_);
  exception_ = exception_ptr;
}

// Helper that checks if the NCCL kernels are completed on the GPUs
bool ProcessGroupNCCL::WorkNCCL::finishedGPUExecution() {
  checkAndSetException();
  return finishedGPUExecutionInternal();
}

bool ProcessGroupNCCL::WorkNCCL::finishedGPUExecutionInternal() const {
  for (size_t i = 0; i < devices_.size(); ++i) {
    // Checking the work's corresponding CUDA events' status
    auto ret = cudaEventQuery((*cudaEvents_)[i]);
    if (ret != cudaSuccess && ret != cudaErrorNotReady) {
      AT_CUDA_CHECK(ret);
    }
    if (ret == cudaErrorNotReady) {
      return false;
    }
  }
  return true;
}

void ProcessGroupNCCL::WorkNCCL::checkAndThrowException() {
  // Set the appropriate exception if found.
  checkAndSetException();

  // Throw an exception, only if we have a valid exception.
  if (exception()) {
    std::rethrow_exception(exception());
  }
}

void ProcessGroupNCCL::WorkNCCL::synchronize() {
  // Call Synchronize without a timeout. We use this method to avoid adding a
  // timeout argument to the public synchronize API.
  synchronizeInternal(kNoTimeout);
}

void ProcessGroupNCCL::WorkNCCL::synchronizeStreams() {
  for (size_t i = 0; i < devices_.size(); ++i) {
    auto currentStream = at::cuda::getCurrentCUDAStream(devices_[i].index());
    // Block the current stream on the NCCL stream
    (*cudaEvents_)[i].block(currentStream);
  }
}

// Waiting on the work's corresponding CUDA events
void ProcessGroupNCCL::WorkNCCL::synchronizeInternal(
    std::chrono::milliseconds timeout) {
  synchronizeStreams();

  // In case of blocking, wait for the operation to complete.
  if (blockingWait_) {
    // Use the passed in timeout if provided, otherwise use the default
    // opTimeout for each WorkNCCL object.
    std::chrono::milliseconds workTimeout =
        timeout == kNoTimeout ? opTimeout_ : timeout;
    // Wait for the operation to complete.
    while (!isCompleted()) {
      auto currentTimepoint = std::chrono::steady_clock::now();
      if (std::chrono::duration_cast<std::chrono::milliseconds>(
              currentTimepoint - workStartTime_) > workTimeout) {
        // When operation times out due to some errors that are not
        // detected by nccl communicators, ncclCommWatchdog can not check this
        // time out error and thus can not abort ncclComms accordingly.
        // So explicitly abort ncclComms here before throwing this timed out
        // exception to users, after this, ncclCommWatchdog can detect nccl
        // communicators are aborted and clean up devNCCLCommMap_ accordingly.
        // if throwing timed out excepiton without aborting nccl communicators
        // here, it was observed that CUDA GPU will have 100% utilization and
        // can not run new events successfully.
        for (const auto& ncclComm : ncclComms_) {
          ncclComm->ncclCommAbort();
          const auto& storeKey = getNcclAbortedCommStoreKey(
              buildNcclUniqueIdStr(ncclComm->getNcclId()));
          store_->set(storeKey, {});
          LOG(INFO) << "Wrote aborted communicator id to store: " << storeKey;
        }
        throw std::runtime_error("Operation timed out!");
      }
      // Check for errors and throw appropriate exception.
      checkAndThrowException();
      std::this_thread::sleep_for(
          std::chrono::milliseconds(kSynchronizeBusyWaitMillis));
    }
    checkAndThrowException();
  }

  // Device synchronize only after we've completed timeout checks.
  if (!barrierTensors_.empty()) {
    // If we use the work to do barrier, we should block here
    for (size_t i = 0; i < devices_.size(); ++i) {
      at::cuda::CUDAGuard gpuGuard(devices_[i]);
      AT_CUDA_CHECK(cudaDeviceSynchronize());
    }
  }
}

// Same as calling synchronize().
bool ProcessGroupNCCL::WorkNCCL::wait(std::chrono::milliseconds timeout) {
  synchronizeInternal(timeout);
  // Always return true, because abort API is not implemented.
  return true;
}

void ProcessGroupNCCL::WorkNCCL::abort() {
  TORCH_CHECK(false, "ProcessGroupNCCL::WorkNCCL::abort not implemented.");
}

void ProcessGroupNCCL::parseNcclBlockingWait() {
  char* blockingWait = getenv(NCCL_BLOCKING_WAIT);
  if (blockingWait != nullptr) {
    auto val = std::stoi(blockingWait);
    if (val == 1) {
      // Make wait() and synchronize() a blocking call.
      blockingWait_ = true;
    } else if (val != 0) {
      throw std::runtime_error(
          "Invalid value for environment variable: " +
          std::string(NCCL_BLOCKING_WAIT));
    }
  }
}

ProcessGroupNCCL::ProcessGroupNCCL(
    const std::shared_ptr<Store>& store,
    int rank,
    int size,
    const std::chrono::milliseconds& opTimeout)
    : ProcessGroup(rank, size),
      store_(store),
      ncclCommCounter_(0),
      terminateWatchdog_(false),
      opTimeout_(opTimeout) {
  try {
    parseNcclBlockingWait();
  } catch (std::exception& e) {
    throw std::runtime_error(
        "Invalid value for environment variable: " +
        std::string(NCCL_BLOCKING_WAIT));
  }

#ifdef ENABLE_NCCL_ERROR_CHECKING
  ncclCommWatchdogThread_ =
      std::thread(&ProcessGroupNCCL::ncclCommWatchdog, this);
#endif
}

ProcessGroupNCCL::~ProcessGroupNCCL() {
  terminateWatchdog_.store(true);
  watchdogCV_.notify_one();
#ifdef ENABLE_NCCL_ERROR_CHECKING
  ncclCommWatchdogThread_.join();
#endif

  {
    // Abort all NCCL Communicators on Process Group Destruction
    std::lock_guard<std::mutex> lock(mutex_);
    for (auto it = devNCCLCommMap_.begin(); it != devNCCLCommMap_.end(); it++) {
      auto& ncclComms = it->second;

      for (const auto& ncclComm : ncclComms) {
        ncclComm->ncclCommAbort();
      }
    }
  }
}

void ProcessGroupNCCL::ncclCommWatchdog() {
  try {
    ncclCommWatchdogInternal();
    LOG(INFO) << "NCCL watchdog thread terminated normally";
  } catch (std::exception& e) {
    LOG(INFO) << "NCCL watchdog thread terminated with exception: " << e.what();
  } catch (...) {
    LOG(INFO) << "NCCL watchdog thread terminated with unknown exception";
  }
}

void ProcessGroupNCCL::ncclCommWatchdogInternal() {
  while (!terminateWatchdog_.load()) {
    std::unordered_set<std::string> abortedCommIds;
    std::unordered_set<std::string> allCommIds;

    {
      // Loop through the cache of communicators for NCCL errors.
      std::lock_guard<std::mutex> lock(mutex_);
      for (auto it = devNCCLCommMap_.begin(); it != devNCCLCommMap_.end();
           it++) {
        auto& ncclComms = it->second;

        for (const auto& ncclComm : ncclComms) {
          allCommIds.emplace(buildNcclUniqueIdStr(ncclComm->getNcclId()));
        }

        if (checkForNCCLErrors(ncclComms)) {
          LOG(INFO) << "Received NCCL errors for communicators in the cache";

          if (blockingWait_) {
            LOG(INFO) << "Aborting communicators that received errors";
            // We should not abort the communicators if we are performing a
            // non-blocking wait(). The reason for this is that if we abort the
            // nccl communicator, wait() might not throw exceptions and
            // subsequent operations might run on garbage results.
            // The current model is that when we call wait(), subsequent
            // operations only run after this work is done or we hang forever
            // waiting for the operation to complete.
            for (const auto& ncclComm : ncclComms) {
              ncclComm->ncclCommAbort();
              // Note that we don't remove the aborted communicators from the
              // cache. The reason is that if we do remove the communicator
              // from the cache, it is possible that a new collective operation
              // calls `ncclCommInitRank` to create a new communicator whereas
              // other ranks might have failed/timed out and didn't enter
              // `ncclCommInitRank`. As a result, when there is a failure on
              // a communicator the application receives an exception and its
              // their responsibility to destroy the process group and recreate
              // it to recover from errors.
              abortedCommIds.emplace(
                  buildNcclUniqueIdStr(ncclComm->getNcclId()));
            }
          }
        }
      }
    }

    if (blockingWait_) {
      // When we abort a communicator on one rank, it is likely that might cause
      // other ranks to hang indefinitely. As a result, whenever we abort a
      // communicator, we write its ID to the store. The watchdog on other ranks
      // then monitor the store, find an aborted communicator ID and abort their
      // respective communicator as well.

      // Record the aborted communicators locally and in the store.
      for (const auto& abortedCommId : abortedCommIds) {
        abortedComms_.emplace(abortedCommId);
        const auto& storeKey = getNcclAbortedCommStoreKey(abortedCommId);
        store_->set(storeKey, {});
        LOG(INFO) << "Watchdog wrote aborted communicator id to store: "
                  << storeKey;
      }

      // Check for any communicators in the store and abort them if needed.
      for (const auto& commId : allCommIds) {
        if (abortedComms_.find(commId) == abortedComms_.end()) {
          // Check if we need to abort them if not already aborted (shouldn't
          // wait more than the watchdog sleep time.).
          const auto& storeKey = getNcclAbortedCommStoreKey(commId);
          try {
            store_->wait(
                {storeKey},
                std::chrono::milliseconds(kWaitForAbortCommStoreKey));
            LOG(INFO) << "Found key in store: " << storeKey
                      << ", aborting appropriate communicators";

            // Now abort the appropriate communicators.
            std::lock_guard<std::mutex> lock(mutex_);
            auto it = ncclIdToCommMap_.find(commId);
            TORCH_INTERNAL_ASSERT(it != ncclIdToCommMap_.end());
            for (const auto& ncclComm : it->second) {
              ncclComm->ncclCommAbort();
            }
            abortedComms_.emplace(commId);
            LOG(INFO) << "Aborted communicators for key in store: " << storeKey;
          } catch (std::exception& e) {
            VLOG(1) << "Did not find key in store: " << storeKey
                    << ", error: " << e.what();
          }
        }
      }
    }

    std::unique_lock<std::mutex> lock(watchdogCVMutex_);
    watchdogCV_.wait_for(
        lock,
        std::chrono::milliseconds(kWatchdogThreadSleepMillis),
        [&]() -> bool { return terminateWatchdog_.load(); });
  }
}

std::exception_ptr ProcessGroupNCCL::WorkNCCL::checkForNCCLErrors(
    const std::vector<std::shared_ptr<NCCLComm>>& ncclComms) const {
  return checkForNCCLErrorsInternal(ncclComms);
}

std::exception_ptr ProcessGroupNCCL::checkForNCCLErrors(
    const std::vector<std::shared_ptr<NCCLComm>>& ncclComms) {
  return checkForNCCLErrorsInternal(ncclComms);
}

std::exception_ptr ProcessGroupNCCL::checkForNCCLErrorsInternal(
    const std::vector<std::shared_ptr<NCCLComm>>& ncclComms) {
  for (const auto& ncclComm : ncclComms) {
    ncclResult_t ncclAsyncErr = ncclComm->checkForNcclError();
    if (ncclAsyncErr != ncclSuccess) {
      return std::make_exception_ptr(std::runtime_error(
          "NCCL error: " + ncclGetErrorWithVersion(ncclAsyncErr)));
    }
  }

  return nullptr;
}

void ProcessGroupNCCL::broadcastUniqueNCCLID(ncclUniqueId* ncclID) {
  // For every NCCL communicator that we create we need to broadcast
  // a unique ID from rank 0 to all other ranks. This broadcast is
  // done by rank 0 setting a key in the store and all other ranks
  // retrieving the contents of that key. A single process group
  // may create multiple NCCL communicators, so we use a sequence
  // number to differentiate between them.
  std::string storeKey = std::to_string(ncclCommCounter_++);
  if (rank_ == 0) {
    auto vec = std::vector<uint8_t>(
        reinterpret_cast<uint8_t*>(ncclID),
        reinterpret_cast<uint8_t*>(ncclID) + NCCL_UNIQUE_ID_BYTES);
    store_->set(storeKey, vec);
  } else {
    auto vec = store_->get(storeKey);
    TORCH_CHECK(vec.size() == NCCL_UNIQUE_ID_BYTES);
    std::memcpy(ncclID, vec.data(), vec.size());
  }
}

std::vector<std::shared_ptr<NCCLComm>>& ProcessGroupNCCL::getNCCLComm(
    const std::string& devicesKey,
    const std::vector<at::Device>& devices) {
  // Sanity check
  if (devicesKey.empty()) {
    throw std::runtime_error(
        "Not able to create/get the NCCL Communicator since "
        "the GPU devices are not known");
  }

  for (auto& device : devices) {
    usedDeviceIdxs_.insert(device.index());
  }

  {
    std::lock_guard<std::mutex> lock(mutex_);
    if (devNCCLCommMap_.find(devicesKey) != devNCCLCommMap_.end()) {
      // Reuse the cached communicator if there is one.
      return devNCCLCommMap_[devicesKey];
    }
  }

  // NCCL communicator not cached, create a new entry
  std::vector<std::shared_ptr<NCCLComm>> ncclComms;
  ncclComms.resize(devices.size());

  // Create the unique NCCL ID and broadcast it
  ncclUniqueId ncclID;

  if (rank_ == 0) {
    C10D_NCCL_CHECK(ncclGetUniqueId(&ncclID));
  }

  // Broadcast so that each process can have a unique NCCL ID
  broadcastUniqueNCCLID(&ncclID);

  at::cuda::OptionalCUDAGuard gpuGuard;

  std::vector<at::cuda::CUDAStream> streamVal;
  streamVal.reserve(devices.size());

  // Create the NCCL communicators for each GPU
  C10D_NCCL_CHECK(ncclGroupStart());

  for (size_t i = 0; i < devices.size(); ++i) {
    // GPU world size and GPU rank
    int numRanks = getSize() * devices.size();
    int rank = getRank() * devices.size() + i;

    gpuGuard.set_index(devices[i].index());
    ncclComms[i] = NCCLComm::create(numRanks, rank, ncclID);

    // Creates the NCCL streams
    streamVal.push_back(at::cuda::getStreamFromPool());
  }

  C10D_NCCL_CHECK(ncclGroupEnd());

  ncclStreams_.emplace(devicesKey, std::move(streamVal));

  // Note: these events are created with the (default) cudaEventDisableTiming
  // flag This flag provides the best performance when used with
  // cudaStreamWaitEvent() and cudaEventQuery(). Since we here don't measure the
  // performance using cudaEvent, this should be set.
  ncclEvents_.emplace(
      std::piecewise_construct,
      std::make_tuple(devicesKey),
      std::make_tuple(devices.size()));

  // Hold the lock before modifying the cache.
  std::lock_guard<std::mutex> lock(mutex_);

  // Record the communicators based on ncclUniqueId.
  ncclIdToCommMap_.emplace(buildNcclUniqueIdStr(ncclID), ncclComms);

  // Move the NCCL resource to cache
  devNCCLCommMap_.emplace(devicesKey, std::move(ncclComms));
  return devNCCLCommMap_[devicesKey];
}

namespace {

// Check validity of tensor
void check_gpu_single_tensor(const at::Tensor& tensor) {
  if (!tensor.is_cuda() || tensor.is_sparse()) {
    throw std::runtime_error("Tensors must be CUDA and dense");
  }
  if (!tensor.is_contiguous()) {
    throw std::runtime_error("Tensors must be contiguous");
  }
}

// Check that all `tensors' have the same type and shape and are distributed
// across distinct GPUs.
void check_gpu_tensors(const std::vector<at::Tensor>& tensors) {
  if (tensors.size() == 0) {
    throw std::runtime_error("Tensor list must be nonempty");
  }
  if (tensors.size() > static_cast<size_t>(at::cuda::getNumGPUs())) {
    throw std::runtime_error(
        "Tensor list mustn't be larger than the number of available GPUs");
  }

  const auto& first = tensors.front();

  // Set for ensuring that tensors are on separate devices.
  std::unordered_set<decltype(first.get_device())> usedDevices;
  usedDevices.reserve(tensors.size());

  for (const auto& t : tensors) {
    if (!t.is_cuda() || t.is_sparse()) {
      throw std::runtime_error("Tensors must be CUDA and dense");
    }
    if (t.scalar_type() != first.scalar_type()) {
      throw std::runtime_error("Tensors must have identical type");
    }
    if (t.sizes() != first.sizes()) {
      throw std::runtime_error("Tensors must have identical size");
    }
    if (t.strides() != first.strides()) {
      throw std::runtime_error("Tensors must have identical strides");
    }
    if (!t.is_non_overlapping_and_dense()) {
      throw std::runtime_error("Tensors must be non-overlapping and dense");
    }
    const auto inserted = usedDevices.insert(t.get_device()).second;
    if (!inserted) {
      throw std::runtime_error("Tensors must be on distinct GPU devices");
    }
  }
}

// Flatten each list in `tensor_lists' for a gather or scatter operation, and
// ensure compatibility with the corresponding tensor in `other'.
std::vector<at::Tensor> flatten_for_scatter_gather(
    std::vector<std::vector<at::Tensor>>& tensor_lists,
    std::vector<at::Tensor>& other,
    size_t world_size) {
  if (tensor_lists.size() != other.size()) {
    throw std::runtime_error(
        "Tensor list operands to scatter/gather must have the same length");
  }
  const auto num_devices = tensor_lists.size();

  std::vector<at::Tensor> flattened;
  flattened.resize(num_devices);

  for (auto i = size_t{}; i < num_devices; ++i) {
    if (tensor_lists[i].size() != world_size * num_devices) {
      throw std::runtime_error(
          "Tensor list input to scatter/gather must match number of collective"
          " participants");
    }

    // Only check device match for the first tensor in the list; the call to
    // newLikeFlat() below will check the rest.
    if (tensor_lists[i].front().get_device() != other[i].get_device()) {
      throw std::runtime_error(
          "Corresponding input/output tensors to scatter/gather must all reside"
          " on the same device");
    }

    for (const auto& t : tensor_lists[i]) {
      if (t.numel() != other[i].numel()) {
        throw std::runtime_error(
            "All tensor operands to scatter/gather must have the same number of elements");
      }
    }
    // Flatten the tensors (from all ranks) into a single big tensor.
    flattened[i] = newLikeFlat(tensor_lists, i);
  }
  return flattened;
}

} // namespace

std::shared_ptr<ProcessGroupNCCL::WorkNCCL> ProcessGroupNCCL::initWork(
    std::vector<at::Device> devices) {
  return std::make_shared<ProcessGroupNCCL::WorkNCCL>(devices);
}

c10::intrusive_ptr<c10::ivalue::Future> ProcessGroupNCCL::WorkNCCL::
    getFuture() {
  TORCH_INTERNAL_ASSERT(
      outputs_->size() == 1,
      "WorkNCCL's getFuture API is only supported for single-process single-device mode.");
  // Create a new FutureNCCL object after checking for single-process
  // single-device mode.
  return c10::make_intrusive<FutureNCCL>(
      at::IValue(*outputs_), (*outputs_)[0].device().index(), cudaEvents_);
}

template <typename Fn, typename PreProcess, typename PostProcess>
std::shared_ptr<ProcessGroup::Work> ProcessGroupNCCL::collective(
    std::vector<at::Tensor>& inputs,
    std::vector<at::Tensor>& outputs,
    std::vector<at::cuda::CUDAStream> cudaStreams,
    Fn fn,
    PreProcess pre,
    PostProcess post) {
  const auto devices = getDeviceList(inputs);
  const auto key = getKeyFromDevices(devices);
  auto& ncclComms = getNCCLComm(key, devices);

  auto& streams = cudaStreams.empty() ? ncclStreams_[key] : cudaStreams;

  // Check the size of the streams vector (this is necessary when we're using
  // the user-supplied CUDA streams).
  if (streams.size() != ncclStreams_[key].size()) {
    throw std::runtime_error(
        "Length of cudaStreams Vector must equal number of GPUs in Process Group.");
  }

  // First let NCCL streams wait for input tensors allocation streams
  syncStreams(devices, ncclEvents_[key], streams);

  // Work itself will create the CUDA events on all GPUs of tensors
  auto work = initWork(devices);

  // Store a reference to outputs to be used by WorkNCCL::getFuture.
  work->outputs_ = std::make_shared<std::vector<at::Tensor>>(outputs);

  at::cuda::OptionalCUDAGuard gpuGuard;

  pre(streams);

  for (size_t i = 0; i < inputs.size(); ++i) {
    gpuGuard.set_index(devices[i].index());
    at::cuda::CUDAStream& ncclStream = streams[i];

    // Both `inputs' and `outputs' are created on a worker stream and used in
    // different ncclStreams.  Hence, both must record the ncclStream to
    // prevent being freed before the collective finishes.
    //
    // We only record `inputs' here, and leave recording `outputs' to `fn' for
    // operations where `inputs' and `outputs' are not the same.
    //
    // See [Sync Streams].
    c10::cuda::CUDACachingAllocator::recordStream(
        inputs[i].storage().data_ptr(), ncclStream);
  }

  {
    AutoNcclGroup nccl_group_guard;
    for (size_t i = 0; i < inputs.size(); ++i) {
      gpuGuard.set_index(devices[i].index());

      C10D_NCCL_CHECK(
          fn(inputs[i], outputs[i], ncclComms[i]->getNcclComm(), streams[i]));
    }
  }

  post(streams);

  // Event should only be recorded after the ncclGroupEnd()
  for (size_t i = 0; i < inputs.size(); ++i) {
    at::cuda::CUDAStream& ncclStream = streams[i];
    (*work->cudaEvents_)[i].record(ncclStream);
    work->ncclComms_[i] = ncclComms[i];
    work->blockingWait_ = blockingWait_;
    work->opTimeout_ = opTimeout_;
    work->store_ = store_;
  }

  return work;
}

template <typename Fn>
std::shared_ptr<ProcessGroup::Work> ProcessGroupNCCL::collective(
    std::vector<at::Tensor>& inputs,
    std::vector<at::Tensor>& outputs,
    std::vector<at::cuda::CUDAStream> cudaStreams,
    Fn fn) {
  return collective(
      inputs,
      outputs,
      cudaStreams,
      fn,
      [](std::vector<at::cuda::CUDAStream>&) {},
      [](std::vector<at::cuda::CUDAStream>&) {});
}

<<<<<<< HEAD
=======
template <typename Fn>
std::shared_ptr<ProcessGroup::Work> ProcessGroupNCCL::collective(
    std::vector<at::Tensor>& inputs,
    std::vector<at::Tensor>& outputs,
    Fn fn) {
  return collective(
      inputs,
      outputs,
      std::vector<at::cuda::CUDAStream>(),
      fn,
      [](std::vector<at::cuda::CUDAStream>&) {},
      [](std::vector<at::cuda::CUDAStream>&) {});
}

template <typename Fn, typename PreProcess, typename PostProcess>
std::shared_ptr<ProcessGroup::Work> ProcessGroupNCCL::collective(
    std::vector<at::Tensor>& inputs,
    std::vector<at::Tensor>& outputs,
    Fn fn,
    PreProcess pre,
    PostProcess post) {
  return collective(
      inputs, outputs, std::vector<at::cuda::CUDAStream>(), fn, pre, post);
}
>>>>>>> 1cdab429
std::shared_ptr<ProcessGroup::Work> ProcessGroupNCCL::allreduce(
    std::vector<at::Tensor>& tensors,
    const AllreduceOptions& opts) {
  check_gpu_tensors(tensors);

  return collective(
      tensors,
      tensors,
      opts.cudaStreams,
      [&](at::Tensor& input,
          at::Tensor& output,
          ncclComm_t comm,
          at::cuda::CUDAStream& stream) {
        return ncclAllReduce(
            input.data_ptr(),
            output.data_ptr(),
            input.numel(),
            getNcclDataType(input.scalar_type()),
            getNcclReduceOp(opts.reduceOp, input),
            comm,
            stream.stream());
      });
}

std::shared_ptr<ProcessGroup::Work> ProcessGroupNCCL::allreduce_coalesced(
    std::vector<at::Tensor>& tensors,
    const AllreduceCoalescedOptions& opts) {
  throw std::runtime_error(
      "allreduce_coalesced is currently not supported with NCCL");
}

std::shared_ptr<ProcessGroup::Work> ProcessGroupNCCL::broadcast(
    std::vector<at::Tensor>& tensors,
    const BroadcastOptions& opts) {
  check_gpu_tensors(tensors);

  const NCCLBroadcastOptions& ncclOpts =
      static_cast<const NCCLBroadcastOptions&>(opts);

  return collective(
      tensors,
      tensors,
      ncclOpts.cudaStreams,
      [&](at::Tensor& input,
          at::Tensor& output,
          ncclComm_t comm,
          at::cuda::CUDAStream& stream) {
        const auto root = opts.rootRank * tensors.size() + opts.rootTensor;
        return ncclBcast(
            input.data_ptr(),
            input.numel(),
            getNcclDataType(input.scalar_type()),
            root,
            comm,
            stream.stream());
      });
}

std::shared_ptr<ProcessGroup::Work> ProcessGroupNCCL::reduce(
    std::vector<at::Tensor>& tensors,
    const ReduceOptions& opts) {
  check_gpu_tensors(tensors);

  const NCCLReduceOptions& ncclOpts =
      static_cast<const NCCLReduceOptions&>(opts);

  return collective(
      tensors,
      tensors,
      ncclOpts.cudaStreams,
      [&](at::Tensor& input,
          at::Tensor& output,
          ncclComm_t comm,
          at::cuda::CUDAStream& stream) {
        const auto root = opts.rootRank * tensors.size() + opts.rootTensor;
        return ncclReduce(
            input.data_ptr(),
            output.data_ptr(),
            input.numel(),
            getNcclDataType(input.scalar_type()),
            getNcclReduceOp(opts.reduceOp, input),
            root,
            comm,
            stream.stream());
      });
}

std::shared_ptr<ProcessGroup::Work> ProcessGroupNCCL::allgather(
    std::vector<std::vector<at::Tensor>>& outputTensors,
    std::vector<at::Tensor>& inputTensors,
    const AllgatherOptions& opts) {
  check_gpu_tensors(inputTensors);

  const NCCLAllgatherOptions& ncclOpts =
      static_cast<const NCCLAllgatherOptions&>(opts);

  auto outputFlattened =
      flatten_for_scatter_gather(outputTensors, inputTensors, size_);
  check_gpu_tensors(outputFlattened);

  return collective(
      inputTensors,
      outputFlattened,
      ncclOpts.cudaStreams,
      [&](at::Tensor& input,
          at::Tensor& output,
          ncclComm_t comm,
          at::cuda::CUDAStream& stream) {
        c10::cuda::CUDACachingAllocator::recordStream(
            output.storage().data_ptr(), stream);
        return ncclAllGather(
            input.data_ptr(),
            output.data_ptr(),
            input.numel(),
            getNcclDataType(input.scalar_type()),
            comm,
            stream.stream());
      },
      [&](std::vector<at::cuda::CUDAStream>& ncclStreams) {},
      [&](std::vector<at::cuda::CUDAStream>& ncclStreams) {
        // Copy the flattened output tensors to the outputs.
        for (size_t i = 0; i < outputTensors.size(); ++i) {
          at::cuda::CUDAStreamGuard guard(ncclStreams[i]);
          for (size_t j = 0; j < outputTensors[0].size(); ++j) {
            // See [Sync Streams].
            c10::cuda::CUDACachingAllocator::recordStream(
                outputTensors[i][j].storage().data_ptr(), ncclStreams[i]);

            outputTensors[i][j].copy_(outputFlattened[i][j], true);
          }
        }
      });
}

std::shared_ptr<ProcessGroup::Work> ProcessGroupNCCL::allgather_coalesced(
    std::vector<std::vector<at::Tensor>>& /* unused */,
    std::vector<at::Tensor>& /* unused */,
    const AllgatherOptions& /* unused */) {
  throw std::runtime_error(
      "ProcessGroupNCCL does not support allgather_coalesced");
}

std::shared_ptr<ProcessGroup::Work> ProcessGroupNCCL::reduce_scatter(
    std::vector<at::Tensor>& outputTensors,
    std::vector<std::vector<at::Tensor>>& inputTensors,
    const ReduceScatterOptions& opts) {
  check_gpu_tensors(outputTensors);

  const NCCLReduceScatterOptions& ncclOpts =
      static_cast<const NCCLReduceScatterOptions&>(opts);

  auto inputFlattened =
      flatten_for_scatter_gather(inputTensors, outputTensors, size_);
  check_gpu_tensors(inputFlattened);

  return collective(
      inputFlattened,
      outputTensors,
      ncclOpts.cudaStreams,
      [&](at::Tensor& input,
          at::Tensor& output,
          ncclComm_t comm,
          at::cuda::CUDAStream& stream) {
        c10::cuda::CUDACachingAllocator::recordStream(
            output.storage().data_ptr(), stream);
        return ncclReduceScatter(
            input.data_ptr(),
            output.data_ptr(),
            output.numel(),
            getNcclDataType(input.scalar_type()),
            getNcclReduceOp(opts.reduceOp, input),
            comm,
            stream.stream());
      },
      [&](std::vector<at::cuda::CUDAStream>& ncclStreams) {
        // Copy the input tensors to the flattened inputs.
        for (size_t i = 0; i < inputTensors.size(); ++i) {
          at::cuda::CUDAStreamGuard guard(ncclStreams[i]);
          for (size_t j = 0; j < inputTensors[0].size(); ++j) {
            // See [Sync Streams].
            c10::cuda::CUDACachingAllocator::recordStream(
                inputTensors[i][j].storage().data_ptr(), ncclStreams[i]);

            inputFlattened[i][j].copy_(inputTensors[i][j], true);
          }
        }
      },
      [&](std::vector<at::cuda::CUDAStream>& ncclStreams) {});
}

std::shared_ptr<ProcessGroup::Work> ProcessGroupNCCL::barrier(
    const BarrierOptions& opts) {
  std::vector<at::Device> devices;
  if (usedDeviceIdxs_.empty()) {
    // This means there is not yet a NCCL collective being called
    // Here we have to use the best guesses and will use a single GPU to call
    // allreduce to achieve barrier.
    // In case the multiple processes fall into the same node, we use rank to
    // ensure that each process is on a different GPU
    auto numGPUs = at::cuda::getNumGPUs();
    int16_t deviceIdx = static_cast<int16_t>(rank_ % numGPUs);
    devices.push_back(at::Device(at::DeviceType::CUDA, deviceIdx));
  } else {
    for (auto usedDeviceIdx : usedDeviceIdxs_) {
      devices.push_back(at::Device(at::DeviceType::CUDA, usedDeviceIdx));
    }
  }

  std::vector<at::Tensor> barrierTensors;
  barrierTensors.reserve(devices.size());

  at::cuda::OptionalCUDAGuard gpuGuard;
  for (auto& device : devices) {
    gpuGuard.set_index(device.index());
    barrierTensors.push_back(at::empty(
        {1},
        at::TensorOptions().device(at::DeviceType::CUDA).dtype(at::kByte)));
  }

  // All reduce to achieve the barrier
  auto work = allreduce(barrierTensors);

  // Work will take over barrierTensors
  auto ncclWork = dynamic_cast<ProcessGroupNCCL::WorkNCCL*>(work.get());
  TORCH_CHECK(ncclWork);
  ncclWork->barrierTensors_ = std::move(barrierTensors);

  return work;
}

#ifdef ENABLE_NCCL_P2P_SUPPORT
std::shared_ptr<ProcessGroup::Work> ProcessGroupNCCL::alltoall_base(
    at::Tensor& outputTensor,
    at::Tensor& inputTensor,
    std::vector<int64_t>& outputSplitSizes,
    std::vector<int64_t>& inputSplitSizes,
    const AllToAllOptions& opts) {
  check_gpu_single_tensor(outputTensor);
  check_gpu_single_tensor(inputTensor);

  const NCCLAllToAllOptions& ncclOpts =
      static_cast<const NCCLAllToAllOptions&>(opts);

  if (outputSplitSizes.size() == 0 && inputSplitSizes.size() == 0) {
    std::vector<at::Tensor> inputTensors = {inputTensor};
    std::vector<at::Tensor> outputTensors = {outputTensor};
    return collective(
        inputTensors,
        outputTensors,
        ncclOpts.cudaStreams,
        [&](at::Tensor& input,
            at::Tensor& output,
            ncclComm_t comm,
            at::cuda::CUDAStream& stream) {
          return ncclAlltoall(
              input.data_ptr(),
              output.data_ptr(),
              input.numel() / size_,
              input.element_size(),
              getNcclDataType(input.scalar_type()),
              comm,
              stream.stream());
        });
  } else {
    c10d::checkSplitSizes(inputSplitSizes, inputTensor, size_);
    c10d::checkSplitSizes(outputSplitSizes, outputTensor, size_);
    std::vector<at::Tensor> inputTensors = {inputTensor};
    std::vector<at::Tensor> outputTensors = {outputTensor};
    return collective(
        inputTensors,
        outputTensors,
        ncclOpts.cudaStreams,
        [&](at::Tensor& input,
            at::Tensor& output,
            ncclComm_t comm,
            at::cuda::CUDAStream& stream) {
          std::vector<size_t> send_lengths(size_);
          std::vector<size_t> recv_lengths(size_);
          std::vector<size_t> send_offsets(size_);
          std::vector<size_t> recv_offsets(size_);
          c10d::computeLengthsAndOffsets(
              inputSplitSizes, input, &send_lengths, &send_offsets);
          c10d::computeLengthsAndOffsets(
              outputSplitSizes, output, &recv_lengths, &recv_offsets);
          return ncclAlltoallv(
              input.data_ptr(),
              send_lengths.data(),
              send_offsets.data(),
              output.data_ptr(),
              recv_lengths.data(),
              recv_offsets.data(),
              input.element_size(),
              getNcclDataType(input.scalar_type()),
              comm,
              stream.stream());
        });
  }
}
#else
std::shared_ptr<ProcessGroup::Work> ProcessGroupNCCL::alltoall_base(
    at::Tensor& /* unused */,
    at::Tensor& /* unused */,
    std::vector<int64_t>& /* unused */,
    std::vector<int64_t>& /* unused */,
    const AllToAllOptions& /* unused */) {
  throw std::runtime_error(
      "ProcessGroupNCCL only supports alltoall* for NCCL lib version >= 2.7.0");
}
#endif

std::shared_ptr<ProcessGroup::Work> ProcessGroupNCCL::alltoall(
    std::vector<at::Tensor>& /* unused */,
    std::vector<at::Tensor>& /* unused */,
    const AllToAllOptions& /* unused */) {
  throw std::runtime_error("ProcessGroupNCCL does not support alltoall");
}

std::shared_ptr<ProcessGroup::Work> ProcessGroupNCCL::gather(
    std::vector<std::vector<at::Tensor>>& /* unused */,
    std::vector<at::Tensor>& /* unused */,
    const GatherOptions& /* unused */) {
  throw std::runtime_error("ProcessGroupNCCL does not support gather");
}

std::shared_ptr<ProcessGroup::Work> ProcessGroupNCCL::scatter(
    std::vector<at::Tensor>& /* unused */,
    std::vector<std::vector<at::Tensor>>& /* unused */,
    const ScatterOptions& /* unused */) {
  throw std::runtime_error("ProcessGroupNCCL does not support scatter");
}

std::shared_ptr<ProcessGroup::Work> ProcessGroupNCCL::send(
    std::vector<at::Tensor>& /* unused */,
    int /* unused */,
    int /* unused */) {
  throw std::runtime_error("ProcessGroupNCCL does not support send");
}

std::shared_ptr<ProcessGroup::Work> ProcessGroupNCCL::recv(
    std::vector<at::Tensor>& /* unused */,
    int /* unused */,
    int /* unused */) {
  throw std::runtime_error("ProcessGroupNCCL does not support recv");
}

std::shared_ptr<ProcessGroup::Work> ProcessGroupNCCL::recvAnysource(
    std::vector<at::Tensor>& /* unused */,
    int /* unused */) {
  throw std::runtime_error("ProcessGroupNCCL does not support recv");
}

std::shared_ptr<ProcessGroup::Work> ProcessGroupNCCL::allgather_base(
    at::Tensor& /*unused */,
    at::Tensor& /*unused */,
    const AllgatherOptions& /*unused */) {
  throw std::runtime_error(
      "no support for allgather_base in NCCL process group");
}

} // namespace c10d<|MERGE_RESOLUTION|>--- conflicted
+++ resolved
@@ -872,33 +872,6 @@
       [](std::vector<at::cuda::CUDAStream>&) {});
 }
 
-<<<<<<< HEAD
-=======
-template <typename Fn>
-std::shared_ptr<ProcessGroup::Work> ProcessGroupNCCL::collective(
-    std::vector<at::Tensor>& inputs,
-    std::vector<at::Tensor>& outputs,
-    Fn fn) {
-  return collective(
-      inputs,
-      outputs,
-      std::vector<at::cuda::CUDAStream>(),
-      fn,
-      [](std::vector<at::cuda::CUDAStream>&) {},
-      [](std::vector<at::cuda::CUDAStream>&) {});
-}
-
-template <typename Fn, typename PreProcess, typename PostProcess>
-std::shared_ptr<ProcessGroup::Work> ProcessGroupNCCL::collective(
-    std::vector<at::Tensor>& inputs,
-    std::vector<at::Tensor>& outputs,
-    Fn fn,
-    PreProcess pre,
-    PostProcess post) {
-  return collective(
-      inputs, outputs, std::vector<at::cuda::CUDAStream>(), fn, pre, post);
-}
->>>>>>> 1cdab429
 std::shared_ptr<ProcessGroup::Work> ProcessGroupNCCL::allreduce(
     std::vector<at::Tensor>& tensors,
     const AllreduceOptions& opts) {
@@ -935,13 +908,10 @@
     const BroadcastOptions& opts) {
   check_gpu_tensors(tensors);
 
-  const NCCLBroadcastOptions& ncclOpts =
-      static_cast<const NCCLBroadcastOptions&>(opts);
-
   return collective(
       tensors,
       tensors,
-      ncclOpts.cudaStreams,
+      opts.cudaStreams,
       [&](at::Tensor& input,
           at::Tensor& output,
           ncclComm_t comm,
@@ -962,13 +932,10 @@
     const ReduceOptions& opts) {
   check_gpu_tensors(tensors);
 
-  const NCCLReduceOptions& ncclOpts =
-      static_cast<const NCCLReduceOptions&>(opts);
-
   return collective(
       tensors,
       tensors,
-      ncclOpts.cudaStreams,
+      opts.cudaStreams,
       [&](at::Tensor& input,
           at::Tensor& output,
           ncclComm_t comm,
@@ -992,9 +959,6 @@
     const AllgatherOptions& opts) {
   check_gpu_tensors(inputTensors);
 
-  const NCCLAllgatherOptions& ncclOpts =
-      static_cast<const NCCLAllgatherOptions&>(opts);
-
   auto outputFlattened =
       flatten_for_scatter_gather(outputTensors, inputTensors, size_);
   check_gpu_tensors(outputFlattened);
@@ -1002,7 +966,7 @@
   return collective(
       inputTensors,
       outputFlattened,
-      ncclOpts.cudaStreams,
+      opts.cudaStreams,
       [&](at::Tensor& input,
           at::Tensor& output,
           ncclComm_t comm,
@@ -1047,9 +1011,6 @@
     const ReduceScatterOptions& opts) {
   check_gpu_tensors(outputTensors);
 
-  const NCCLReduceScatterOptions& ncclOpts =
-      static_cast<const NCCLReduceScatterOptions&>(opts);
-
   auto inputFlattened =
       flatten_for_scatter_gather(inputTensors, outputTensors, size_);
   check_gpu_tensors(inputFlattened);
@@ -1057,7 +1018,7 @@
   return collective(
       inputFlattened,
       outputTensors,
-      ncclOpts.cudaStreams,
+      opts.cudaStreams,
       [&](at::Tensor& input,
           at::Tensor& output,
           ncclComm_t comm,
@@ -1139,16 +1100,13 @@
   check_gpu_single_tensor(outputTensor);
   check_gpu_single_tensor(inputTensor);
 
-  const NCCLAllToAllOptions& ncclOpts =
-      static_cast<const NCCLAllToAllOptions&>(opts);
-
   if (outputSplitSizes.size() == 0 && inputSplitSizes.size() == 0) {
     std::vector<at::Tensor> inputTensors = {inputTensor};
     std::vector<at::Tensor> outputTensors = {outputTensor};
     return collective(
         inputTensors,
         outputTensors,
-        ncclOpts.cudaStreams,
+        opts.cudaStreams,
         [&](at::Tensor& input,
             at::Tensor& output,
             ncclComm_t comm,
@@ -1170,7 +1128,7 @@
     return collective(
         inputTensors,
         outputTensors,
-        ncclOpts.cudaStreams,
+        opts.cudaStreams,
         [&](at::Tensor& input,
             at::Tensor& output,
             ncclComm_t comm,
